--- conflicted
+++ resolved
@@ -43,20 +43,6 @@
 	return vasp2SupportedMajorVersionsIntList, nil
 }
 
-<<<<<<< HEAD
-func GetSupportedMajorVersions() map[int]struct{} {
-	versions := make(map[int]struct{})
-	versions[MAJOR_VERSION] = struct{}{}
-	for _, version := range backcompatVersions {
-		parsedVersion, err := ParseVersion(version)
-		if err != nil {
-			continue
-		}
-		versions[parsedVersion.Major] = struct{}{}
-	}
-
-	return versions
-=======
 func getSupportedMajorVersionsMap() map[int]struct{} {
 	// NOTE: In the future, we may want to support multiple major versions in the same SDK, but for now, this keeps
 	// things simple.
@@ -71,8 +57,16 @@
 func GetSupportedMajorVersions() []int {
 	// NOTE: In the future, we may want to support multiple major versions in the same SDK, but for now, this keeps
 	// things simple.
-	return []int{MAJOR_VERSION}
->>>>>>> e34f55de
+	majorVersions := []int{MAJOR_VERSION}
+	for _, version := range backcompatVersions {
+		parsedVersion, err := ParseVersion(version)
+		if err != nil {
+			continue
+		}
+		majorVersions = append(majorVersions, parsedVersion.Major)
+	}
+
+	return majorVersions
 }
 
 func GetHighestSupportedVersionForMajorVersion(majorVersion int) *ParsedVersion {
