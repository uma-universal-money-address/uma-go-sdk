package uma

import (
	"crypto"
	"crypto/rand"
	"encoding/hex"
	"encoding/json"
	"errors"
	"github.com/decred/dcrd/dcrec/secp256k1/v4"
	"github.com/decred/dcrd/dcrec/secp256k1/v4/ecdsa"
	eciesgo "github.com/ecies/go/v2"
	"github.com/uma-universal-money-address/uma-go-sdk/uma/protocol"
	"github.com/uma-universal-money-address/uma-go-sdk/uma/utils"
	"io"
	"math"
	"math/big"
	"net/http"
	"net/url"
	"strconv"
	"strings"
	"time"
)

// FetchPublicKeyForVasp fetches the public key for another VASP.
//
// If the public key is not in the cache, it will be fetched from the VASP's domain.
// The public key will be cached for future use.
//
// NOTE: localhost domains will be fetched over HTTP for testing purposes, all other
// domains will be fetched over HTTPS.
//
// Args:
//
//	vaspDomain: the domain of the VASP.
//	cache: the PublicKeyCache cache to use. You can use the InMemoryPublicKeyCache struct, or implement your own persistent cache with any storage type.
func FetchPublicKeyForVasp(vaspDomain string, cache PublicKeyCache) (*protocol.PubKeyResponse, error) {
	publicKey := cache.FetchPublicKeyForVasp(vaspDomain)
	if publicKey != nil {
		return publicKey, nil
	}

	scheme := "https://"
	if utils.IsDomainLocalhost(vaspDomain) {
		scheme = "http://"
	}
	resp, err := http.Get(scheme + vaspDomain + "/.well-known/lnurlpubkey")
	if err != nil {
		return nil, err
	}

	defer func(Body io.ReadCloser) {
		err := Body.Close()
		if err != nil {
			panic(err)
		}
	}(resp.Body)

	if resp.StatusCode != 200 {
		return nil, errors.New("invalid response from VASP")
	}

	responseBodyBytes, err := io.ReadAll(resp.Body)
	if err != nil {
		return nil, err
	}

	var pubKeyResponse protocol.PubKeyResponse
	err = json.Unmarshal(responseBodyBytes, &pubKeyResponse)
	if err != nil {
		return nil, err
	}

	cache.AddPublicKeyForVasp(vaspDomain, &pubKeyResponse)
	return &pubKeyResponse, nil
}

func GenerateNonce() (*string, error) {
	randomBigInt, err := rand.Int(rand.Reader, big.NewInt(0xFFFFFFFF))
	if err != nil {
		return nil, err
	}
	nonce := strconv.FormatUint(randomBigInt.Uint64(), 10)
	return &nonce, nil
}

func signPayload(payload []byte, privateKeyBytes []byte) (*string, error) {
	privateKey := secp256k1.PrivKeyFromBytes(privateKeyBytes)
	hash := crypto.SHA256.New()
	_, err := hash.Write(payload)
	if err != nil {
		return nil, err
	}
	hashedPayload := hash.Sum(nil)
	signature, err := privateKey.ToECDSA().Sign(rand.Reader, hashedPayload, crypto.SHA256)
	if err != nil {
		return nil, err
	}
	signatureString := hex.EncodeToString(signature)
	return &signatureString, nil
}

// VerifyPayReqSignature Verifies the signature on an uma pay request based on the public key of the VASP making the
// request.
//
// Args:
//
//	query: the signed query to verify.
//	otherVaspPubKey: the bytes of the signing public key of the VASP making this request.
//	nonceCache: the NonceCache cache to use to prevent replay attacks.
func VerifyPayReqSignature(query *protocol.PayRequest, otherVaspPubKey []byte, nonceCache NonceCache) error {
	complianceData, err := query.PayerData.Compliance()
	if err != nil {
		return err
	}
	if complianceData == nil {
		return errors.New("missing compliance data")
	}
	err = nonceCache.CheckAndSaveNonce(
		complianceData.SignatureNonce,
		time.Unix(complianceData.SignatureTimestamp, 0),
	)
	if err != nil {
		return err
	}
	signablePayload, err := query.SignablePayload()
	if err != nil {
		return err
	}
	return verifySignature(signablePayload, complianceData.Signature, otherVaspPubKey)
}

// verifySignature Verifies the signature of the uma request.
//
// Args:
//
//	payload: the payload that was signed.
//	signature: the hex-encoded signature.
//	otherVaspPubKey: the bytes of the signing public key of the VASP who signed the payload.
func verifySignature(payload []byte, signature string, otherVaspPubKey []byte) error {
	decodedSignature, err := hex.DecodeString(signature)
	if err != nil {
		return err
	}
	parsedSignature, err := ecdsa.ParseDERSignature(decodedSignature)
	if err != nil {
		return err
	}
	pubKey, err := secp256k1.ParsePubKey(otherVaspPubKey)
	if err != nil {
		return err
	}
	sha256 := crypto.SHA256.New()
	_, err = sha256.Write(payload)
	if err != nil {
		return err
	}
	hashedPayload := sha256.Sum(nil)
	verified := parsedSignature.Verify(hashedPayload, pubKey)

	if !verified {
		return errors.New("invalid uma signature")
	}

	return nil
}

// GetSignedLnurlpRequestUrl Creates a signed uma request URL. Should only be used for UMA requests.
//
// Args:
//
//	signingPrivateKey: the private key of the VASP that is sending the payment. This will be used to sign the request.
//	receiverAddress: the address of the receiver of the payment (i.e. $bob@vasp2).
//	senderVaspDomain: the domain of the VASP that is sending the payment. It will be used by the receiver to fetch the public keys of the sender.
//	isSubjectToTravelRule: whether the sending VASP is a financial institution that requires travel rule information.
//	umaVersionOverride: the version of the UMA protocol to use. If not specified, the latest version will be used.
func GetSignedLnurlpRequestUrl(
	signingPrivateKey []byte,
	receiverAddress string,
	senderVaspDomain string,
	isSubjectToTravelRule bool,
	umaVersionOverride *string,
) (*url.URL, error) {
	nonce, err := GenerateNonce()
	if err != nil {
		return nil, err
	}
	umaVersion := UmaProtocolVersion
	if umaVersionOverride != nil {
		umaVersion = *umaVersionOverride
	}
	now := time.Now()
	unsignedRequest := protocol.LnurlpRequest{
		ReceiverAddress:       receiverAddress,
		IsSubjectToTravelRule: &isSubjectToTravelRule,
		VaspDomain:            &senderVaspDomain,
		Timestamp:             &now,
		Nonce:                 nonce,
		UmaVersion:            &umaVersion,
	}
	signablePayload, err := unsignedRequest.SignablePayload()
	if err != nil {
		return nil, err
	}
	signature, err := signPayload(signablePayload, signingPrivateKey)
	if err != nil {
		return nil, err
	}
	unsignedRequest.Signature = signature

	return unsignedRequest.EncodeToUrl()
}

// IsUmaLnurlpQuery Checks if the given URL is a valid UMA request. If this returns false,
// You should try to process the request as a regular LNURLp request to fall back to LNURL-PAY.
func IsUmaLnurlpQuery(url url.URL) bool {
	query, err := ParseLnurlpRequest(url)
<<<<<<< HEAD
	return err == nil && query != nil && query.IsUmaRequest()
=======
	// If err is an UnsupportedVersionError, the request is still an UMA request, but the version is not supported.
	// The version negotiation should be handled by the VASP when parsing the request.
	var unsupportedVersionError UnsupportedVersionError
	if errors.As(err, &unsupportedVersionError) {
		return true
	}
	return err == nil && query != nil
>>>>>>> 9d3cf55e
}

// ParseLnurlpRequest Parse Parses the message into an LnurlpRequest object.
// Args:
//
//	url: the full URL of the uma request.
func ParseLnurlpRequest(url url.URL) (*protocol.LnurlpRequest, error) {
	query := url.Query()
	signature := query.Get("signature")
	vaspDomain := query.Get("vaspDomain")
	nonce := query.Get("nonce")
	isSubjectToTravelRule := strings.ToLower(query.Get("isSubjectToTravelRule")) == "true"
	umaVersion := query.Get("umaVersion")
	timestamp := query.Get("timestamp")
	var timestampAsTime *time.Time
	if timestamp != "" {
		timestampAsString, dateErr := strconv.ParseInt(timestamp, 10, 64)
		if dateErr != nil {
			return nil, errors.New("invalid timestamp")
		}
		timestampAsTimeVal := time.Unix(timestampAsString, 0)
		timestampAsTime = &timestampAsTimeVal
	}

	if umaVersion != "" && !IsVersionSupported(umaVersion) {
		return nil, UnsupportedVersionError{}
	}

	if vaspDomain == "" || signature == "" || nonce == "" || timestamp == "" || umaVersion == "" {
		return nil, errors.New("missing uma query parameters. vaspDomain, umaVersion, signature, nonce, and timestamp are required")
	}

	pathParts := strings.Split(url.Path, "/")
	if len(pathParts) != 4 || pathParts[1] != ".well-known" || pathParts[2] != "lnurlp" {
		return nil, errors.New("invalid uma request path")
	}
	receiverAddress := pathParts[3] + "@" + url.Host

<<<<<<< HEAD
	if !IsVersionSupported(umaVersion) {
		return nil, UnsupportedVersionError{}
	}

	nilIfEmpty := func(s string) *string {
		if s == "" {
			return nil
		}
		return &s
	}

	return &protocol.LnurlpRequest{
=======
	return &LnurlpRequest{
		VaspDomain:            vaspDomain,
		UmaVersion:            umaVersion,
		Signature:             signature,
>>>>>>> 9d3cf55e
		ReceiverAddress:       receiverAddress,
		VaspDomain:            nilIfEmpty(vaspDomain),
		UmaVersion:            nilIfEmpty(umaVersion),
		Signature:             nilIfEmpty(signature),
		Nonce:                 nilIfEmpty(nonce),
		Timestamp:             timestampAsTime,
		IsSubjectToTravelRule: &isSubjectToTravelRule,
	}, nil
}

// VerifyUmaLnurlpQuerySignature Verifies the signature on an uma Lnurlp query based on the public key of the VASP making the request.
//
// Args:
//
//	query: the signed query to verify.
//	otherVaspSigningPubKey: the public key of the VASP making this request in bytes.
//	nonceCache: the NonceCache cache to use to prevent replay attacks.
func VerifyUmaLnurlpQuerySignature(query protocol.UmaLnurlpRequest, otherVaspSigningPubKey []byte, nonceCache NonceCache) error {
	err := nonceCache.CheckAndSaveNonce(query.Nonce, query.Timestamp)
	if err != nil {
		return err
	}
	signablePayload, err := query.SignablePayload()
	if err != nil {
		return err
	}
	return verifySignature(signablePayload, query.Signature, otherVaspSigningPubKey)
}

func GetLnurlpResponse(
	request protocol.LnurlpRequest,
	callback string,
	encodedMetadata string,
	minSendableSats int64,
	maxSendableSats int64,
	privateKeyBytes *[]byte,
	requiresTravelRuleInfo *bool,
	payerDataOptions *protocol.CounterPartyDataOptions,
	currencyOptions *[]protocol.Currency,
	receiverKycStatus *protocol.KycStatus,
	commentCharsAllowed *int,
	nostrPubkey *string,
) (*protocol.LnurlpResponse, error) {
	isUmaRequest := request.IsUmaRequest()
	var complianceResponse *protocol.LnurlComplianceResponse
	var umaVersion *string

	if isUmaRequest {
		requiredUmaFields := map[string]interface{}{
			"privateKeyBytes":        privateKeyBytes,
			"requiresTravelRuleInfo": requiresTravelRuleInfo,
			"payerDataOptions":       payerDataOptions,
			"receiverKycStatus":      receiverKycStatus,
			"currencyOptions":        currencyOptions,
		}
		for fieldName, fieldValue := range requiredUmaFields {
			if fieldValue == nil {
				return nil, errors.New("missing required field for UMA: " + fieldName)
			}
		}
		var err error
		umaVersion, err = SelectLowerVersion(*request.UmaVersion, UmaProtocolVersion)
		if err != nil {
			return nil, err
		}

		complianceResponse, err = getSignedLnurlpComplianceResponse(request, *privateKeyBytes, *requiresTravelRuleInfo, *receiverKycStatus)
		if err != nil {
			return nil, err
		}

		// UMA always requires compliance and identifier fields:
		if payerDataOptions == nil {
			payerDataOptions = &protocol.CounterPartyDataOptions{}
		}
		(*payerDataOptions)[protocol.CounterPartyDataFieldCompliance.String()] = protocol.CounterPartyDataOption{Mandatory: true}
		(*payerDataOptions)[protocol.CounterPartyDataFieldIdentifier.String()] = protocol.CounterPartyDataOption{Mandatory: true}
	}

	// Ensure currencies are correctly serialized:
	if umaVersion != nil {
		umaVersionParsed, err := ParseVersion(*umaVersion)
		if err != nil && umaVersionParsed != nil && umaVersionParsed.Major == 0 {
			for i := range *currencyOptions {
				(*currencyOptions)[i].UmaMajorVersion = 0
			}
		}
	}

	var allowsNostr *bool = nil
	if nostrPubkey != nil {
		*allowsNostr = true
	}
	return &protocol.LnurlpResponse{
		Tag:                 "protocol.PayRequest",
		Callback:            callback,
		MinSendable:         minSendableSats * 1000,
		MaxSendable:         maxSendableSats * 1000,
		EncodedMetadata:     encodedMetadata,
		Currencies:          currencyOptions,
		RequiredPayerData:   payerDataOptions,
		Compliance:          complianceResponse,
		UmaVersion:          umaVersion,
		CommentCharsAllowed: commentCharsAllowed,
		NostrPubkey:         nostrPubkey,
		AllowsNostr:         allowsNostr,
	}, nil
}

func getSignedLnurlpComplianceResponse(
	query protocol.LnurlpRequest,
	privateKeyBytes []byte,
	isSubjectToTravelRule bool,
	receiverKycStatus protocol.KycStatus,
) (*protocol.LnurlComplianceResponse, error) {
	timestamp := time.Now().Unix()
	nonce, err := GenerateNonce()
	if err != nil {
		return nil, err
	}
	payloadString := strings.Join([]string{query.ReceiverAddress, *nonce, strconv.FormatInt(timestamp, 10)}, "|")
	signature, err := signPayload([]byte(payloadString), privateKeyBytes)
	if err != nil {
		return nil, err
	}
	return &protocol.LnurlComplianceResponse{
		KycStatus:             receiverKycStatus,
		Signature:             *signature,
		Nonce:                 *nonce,
		Timestamp:             timestamp,
		IsSubjectToTravelRule: isSubjectToTravelRule,
		ReceiverIdentifier:    query.ReceiverAddress,
	}, nil
}

// VerifyUmaLnurlpResponseSignature Verifies the signature on an uma Lnurlp response based on the public key of the VASP making the request.
//
// Args:
//
//	response: the signed response to verify.
//	otherVaspSigningPubKey: the public key of the VASP making this request in bytes.
//	nonceCache: the NonceCache cache to use to prevent replay attacks.
func VerifyUmaLnurlpResponseSignature(response protocol.UmaLnurlpResponse, otherVaspSigningPubKey []byte, nonceCache NonceCache) error {
	err := nonceCache.CheckAndSaveNonce(response.Compliance.Nonce, time.Unix(response.Compliance.Timestamp, 0))
	if err != nil {
		return err
	}
	return verifySignature(response.SignablePayload(), response.Compliance.Signature, otherVaspSigningPubKey)
}

func ParseLnurlpResponse(bytes []byte) (*protocol.LnurlpResponse, error) {
	var response protocol.LnurlpResponse
	err := json.Unmarshal(bytes, &response)
	if err != nil {
		return nil, err
	}
	return &response, nil
}

// GetVaspDomainFromUmaAddress Gets the domain of the VASP from an uma address.
func GetVaspDomainFromUmaAddress(umaAddress string) (string, error) {
	addressParts := strings.Split(umaAddress, "@")
	if len(addressParts) != 2 {
		return "", errors.New("invalid uma address")
	}
	return addressParts[1], nil
}

// GetUmaPayRequest Creates a signed UMA pay request. For non-UMA LNURL requests, just construct a protocol.PayRequest directly.
//
// Args:
//
//			amount: the amount of the payment in the smallest unit of the specified currency (i.e. cents for USD).
//			receiverEncryptionPubKey: the public key of the receiver that will be used to encrypt the travel rule information.
//			sendingVaspPrivateKey: the private key of the VASP that is sending the payment. This will be used to sign the request.
//			receivingCurrencyCode: the code of the currency that the receiver will receive for this payment.
//			isAmountInReceivingCurrency: whether the amount field is specified in the smallest unit of the receiving
//				currency or in msats (if false).
//			payerIdentifier: the identifier of the sender. For example, $alice@vasp1.com
//			umaMajorVersion: the major version of UMA used for this request. If non-UMA, this version is still relevant
//	         for which LUD-21 spec to follow. For the older LUD-21 spec, this should be 0. For the newer LUD-21 spec,
//	         this should be 1.
//			payerName: the name of the sender (optional).
//			payerEmail: the email of the sender (optional).
//			trInfo: the travel rule information. This will be encrypted before sending to the receiver.
//			trInfoFormat: the standardized format of the travel rule information (e.g. IVMS). Null indicates raw json or a
//				custom format, or no travel rule information.
//			payerKycStatus: whether the sender is a KYC'd customer of the sending VASP.
//			payerUtxos: the list of UTXOs of the sender's channels that might be used to fund the payment.
//		 	payerNodePubKey: If known, the public key of the sender's node. If supported by the receiving VASP's compliance provider,
//		        this will be used to pre-screen the sender's UTXOs for compliance purposes.
//			utxoCallback: the URL that the receiver will call to send UTXOs of the channel that the receiver used to receive
//				the payment once it completes.
//			requestedPayeeData: the payer data options that the sender is requesting about the receiver.
//			comment: a comment that the sender would like to include with the payment. This can only be included
//		        if the receiver included the `commentAllowed` field in the lnurlp response. The length of
//		        the comment must be less than or equal to the value of `commentAllowed`.
func GetUmaPayRequest(
	amount int64,
	receiverEncryptionPubKey []byte,
	sendingVaspPrivateKey []byte,
	receivingCurrencyCode string,
	isAmountInReceivingCurrency bool,
	payerIdentifier string,
	umaMajorVersion int,
	payerName *string,
	payerEmail *string,
	trInfo *string,
	trInfoFormat *protocol.TravelRuleFormat,
	payerKycStatus protocol.KycStatus,
	payerUtxos *[]string,
	payerNodePubKey *string,
	utxoCallback string,
	requestedPayeeData *protocol.CounterPartyDataOptions,
	comment *string,
) (*protocol.PayRequest, error) {
	complianceData, err := getSignedCompliancePayerData(
		receiverEncryptionPubKey,
		sendingVaspPrivateKey,
		payerIdentifier,
		trInfo,
		trInfoFormat,
		payerKycStatus,
		payerUtxos,
		payerNodePubKey,
		utxoCallback,
	)
	if err != nil {
		return nil, err
	}
	if requestedPayeeData == nil {
		requestedPayeeData = &protocol.CounterPartyDataOptions{}
	}
	// UMA always requires compliance and identifier fields:
	(*requestedPayeeData)[protocol.CounterPartyDataFieldCompliance.String()] = protocol.CounterPartyDataOption{Mandatory: true}
	(*requestedPayeeData)[protocol.CounterPartyDataFieldIdentifier.String()] = protocol.CounterPartyDataOption{Mandatory: true}

	sendingAmountCurrencyCode := &receivingCurrencyCode
	if !isAmountInReceivingCurrency {
		sendingAmountCurrencyCode = nil
	}

	complianceDataMap, err := complianceData.AsMap()
	if err != nil {
		return nil, err
	}

	return &protocol.PayRequest{
		SendingAmountCurrencyCode: sendingAmountCurrencyCode,
		ReceivingCurrencyCode:     &receivingCurrencyCode,
		Amount:                    amount,
		PayerData: &protocol.PayerData{
			protocol.CounterPartyDataFieldName.String():       payerName,
			protocol.CounterPartyDataFieldEmail.String():      payerEmail,
			protocol.CounterPartyDataFieldIdentifier.String(): payerIdentifier,
			protocol.CounterPartyDataFieldCompliance.String(): complianceDataMap,
		},
		RequestedPayeeData: requestedPayeeData,
		Comment:            comment,
		UmaMajorVersion:    umaMajorVersion,
	}, nil
}

func getSignedCompliancePayerData(
	receiverEncryptionPubKeyBytes []byte,
	sendingVaspPrivateKeyBytes []byte,
	payerIdentifier string,
	trInfo *string,
	trInfoFormat *protocol.TravelRuleFormat,
	payerKycStatus protocol.KycStatus,
	payerUtxos *[]string,
	payerNodePubKey *string,
	utxoCallback string,
) (*protocol.CompliancePayerData, error) {
	timestamp := time.Now().Unix()
	nonce, err := GenerateNonce()
	if err != nil {
		return nil, err
	}
	var encryptedTrInfo *string
	if trInfo != nil {
		encryptedTrInfo, err = encryptTrInfo(*trInfo, receiverEncryptionPubKeyBytes)
		if err != nil {
			return nil, err
		}
	}
	payloadString := strings.Join([]string{payerIdentifier, *nonce, strconv.FormatInt(timestamp, 10)}, "|")
	signature, err := signPayload([]byte(payloadString), sendingVaspPrivateKeyBytes)
	if err != nil {
		return nil, err
	}

	return &protocol.CompliancePayerData{
		EncryptedTravelRuleInfo: encryptedTrInfo,
		TravelRuleFormat:        trInfoFormat,
		KycStatus:               payerKycStatus,
		Utxos:                   payerUtxos,
		NodePubKey:              payerNodePubKey,
		UtxoCallback:            utxoCallback,
		SignatureNonce:          *nonce,
		SignatureTimestamp:      timestamp,
		Signature:               *signature,
	}, nil
}

func encryptTrInfo(trInfo string, receiverEncryptionPubKey []byte) (*string, error) {
	pubKey, err := eciesgo.NewPublicKeyFromBytes(receiverEncryptionPubKey)
	if err != nil {
		return nil, err
	}

	encryptedTrInfoBytes, err := eciesgo.Encrypt(pubKey, []byte(trInfo))
	if err != nil {
		return nil, err
	}

	encryptedTrInfoHex := hex.EncodeToString(encryptedTrInfoBytes)
	return &encryptedTrInfoHex, nil
}

func ParsePayRequest(bytes []byte) (*protocol.PayRequest, error) {
	var response protocol.PayRequest
	err := json.Unmarshal(bytes, &response)
	if err != nil {
		return nil, err
	}
	return &response, nil
}

type InvoiceCreator interface {
	CreateInvoice(amountMsats int64, metadata string) (*string, error)
}

// GetPayReqResponse Creates an uma pay request response with an encoded invoice.
//
// Args:
//
//		query: the uma pay request.
//		invoiceCreator: the object that will create the invoice.
//		metadata: the metadata that will be added to the invoice's metadata hash field. Note that this should not include
//		    the extra payer data. That will be appended automatically.
//		receivingCurrencyCode: the code of the currency that the receiver will receive for this payment.
//		receivingCurrencyDecimals: the number of decimal places in the specified currency. For example, USD has 2
//			decimal places. This should align with the decimals field returned for the chosen currency in the LNURLP
//			response.
//		conversionRate: milli-satoshis per the smallest unit of the specified currency. This rate is committed to by the
//	    	receiving VASP until the invoice expires.
//		receiverFeesMillisats: the fees charged (in millisats) by the receiving VASP to convert to the target currency.
//		    This is separate from the conversion rate.
//		receiverChannelUtxos: the list of UTXOs of the receiver's channels that might be used to fund the payment.
//		receiverNodePubKey: If known, the public key of the receiver's node. If supported by the sending VASP's compliance provider,
//	        this will be used to pre-screen the receiver's UTXOs for compliance purposes.
//		utxoCallback: the URL that the receiving VASP will call to send UTXOs of the channel that the receiver used to
//	    	receive the payment once it completes.
//		payeeData: the payee data which was requested by the sender. Can be nil if no payee data was requested or is
//			mandatory. The data provided does not need to include compliance data, as it will be added automatically.
//		receivingVaspPrivateKey: the private key of the VASP that is receiving the payment. This will be used to sign the request.
//		payeeIdentifier: the identifier of the receiver. For example, $bob@vasp2.com
//		disposable: This field may be used by a WALLET to decide whether the initial LNURL link will be stored locally
//			for later reuse or erased. If disposable is null, it should be interpreted as true, so if SERVICE intends
//			its LNURL links to be stored it must return `disposable: false`. UMA should never return
//			`disposable: false`. See LUD-11.
//		successAction: an optional action that the wallet should take once the payment is complete. See LUD-09.
func GetPayReqResponse(
	request protocol.PayRequest,
	invoiceCreator InvoiceCreator,
	metadata string,
	receivingCurrencyCode *string,
	receivingCurrencyDecimals *int,
	conversionRate *float64,
	receiverFeesMillisats *int64,
	receiverChannelUtxos *[]string,
	receiverNodePubKey *string,
	utxoCallback *string,
	payeeData *protocol.PayeeData,
	receivingVaspPrivateKey *[]byte,
	payeeIdentifier *string,
	disposable *bool,
	successAction *map[string]string,
) (*protocol.PayReqResponse, error) {
	if request.SendingAmountCurrencyCode != nil && *request.SendingAmountCurrencyCode != *receivingCurrencyCode {
		return nil, errors.New("the sdk only supports sending in either SAT or the receiving currency")
	}
	err := validatePayReqCurrencyFields(receivingCurrencyCode, receivingCurrencyDecimals, conversionRate, receiverFeesMillisats)
	if err != nil {
		return nil, err
	}
	conversionRateOrOne := 1.0
	if conversionRate != nil {
		conversionRateOrOne = *conversionRate
	}
	feesOrZero := int64(0)
	if receiverFeesMillisats != nil {
		feesOrZero = *receiverFeesMillisats
	}
	msatsAmount := request.Amount
	if receivingCurrencyCode != nil && request.SendingAmountCurrencyCode != nil {
		msatsAmount = int64(math.Round(float64(request.Amount)*(conversionRateOrOne))) + feesOrZero
	}

	payerDataStr := ""
	if request.PayerData != nil {
		encodedPayerData, err := json.Marshal(*(request.PayerData))
		if err != nil {
			return nil, err
		}
		payerDataStr = string(encodedPayerData)
	}
	encodedInvoice, err := invoiceCreator.CreateInvoice(msatsAmount, metadata+payerDataStr)
	if err != nil {
		return nil, err
	}
	var complianceData *protocol.CompliancePayeeData
	if request.IsUmaRequest() {
		err = validateUmaPayReqFields(
			receivingCurrencyCode,
			receivingCurrencyDecimals,
			conversionRate,
			receiverFeesMillisats,
			receiverChannelUtxos,
			receiverNodePubKey,
			payeeIdentifier,
			receivingVaspPrivateKey,
		)
		if err != nil {
			return nil, err
		}

		payerIdentifier := request.PayerData.Identifier()
		var utxos []string
		if receiverChannelUtxos != nil {
			utxos = *receiverChannelUtxos
		}
		complianceData, err = getSignedCompliancePayeeData(
			*receivingVaspPrivateKey,
			*payerIdentifier,
			*payeeIdentifier,
			utxos,
			receiverNodePubKey,
			utxoCallback,
		)
		if err != nil {
			return nil, err
		}
		if payeeData == nil {
			payeeData = &protocol.PayeeData{
				protocol.CounterPartyDataFieldIdentifier.String(): *payeeIdentifier,
			}
		}
		if existingCompliance := (*payeeData)[protocol.CounterPartyDataFieldCompliance.String()]; existingCompliance == nil {
			complianceDataAsMap, err := complianceData.AsMap()
			if err != nil {
				return nil, err
			}
			(*payeeData)[protocol.CounterPartyDataFieldCompliance.String()] = complianceDataAsMap
		}
	}

	receivingCurrencyAmount := &request.Amount
	if request.SendingAmountCurrencyCode == nil {
		receivingCurrencyAmountVal := int64(math.Round(float64(msatsAmount-feesOrZero) / conversionRateOrOne))
		receivingCurrencyAmount = &receivingCurrencyAmountVal
	}
	if request.UmaMajorVersion == 0 {
		receivingCurrencyAmount = nil
	}
	var paymentInfo *protocol.PayReqResponsePaymentInfo
	if receivingCurrencyCode != nil {
		paymentInfo = &protocol.PayReqResponsePaymentInfo{
			Amount:                   receivingCurrencyAmount,
			CurrencyCode:             *receivingCurrencyCode,
			Multiplier:               *conversionRate,
			Decimals:                 *receivingCurrencyDecimals,
			ExchangeFeesMillisatoshi: *receiverFeesMillisats,
		}
	}
	return &protocol.PayReqResponse{
		EncodedInvoice:  *encodedInvoice,
		Routes:          []protocol.Route{},
		PaymentInfo:     paymentInfo,
		PayeeData:       payeeData,
		Disposable:      disposable,
		SuccessAction:   successAction,
		UmaMajorVersion: request.UmaMajorVersion,
	}, nil
}

func validatePayReqCurrencyFields(
	receivingCurrencyCode *string,
	receivingCurrencyDecimals *int,
	conversionRate *float64,
	receiverFeesMillisats *int64,
) error {
	numNilFields := 0
	if receivingCurrencyCode == nil {
		numNilFields++
	}
	if receivingCurrencyDecimals == nil {
		numNilFields++
	}
	if conversionRate == nil {
		numNilFields++
	}
	if receiverFeesMillisats == nil {
		numNilFields++
	}
	if numNilFields != 0 && numNilFields != 4 {
		return errors.New("invalid currency fields. must be all nil or all non-nil")
	}
	return nil
}

func validateUmaPayReqFields(
	receivingCurrencyCode *string,
	receivingCurrencyDecimals *int,
	conversionRate *float64,
	receiverFeesMillisats *int64,
	receiverChannelUtxos *[]string,
	receiverNodePubKey *string,
	payeeIdentifier *string,
	signingPrivateKeyBytes *[]byte,
) error {
	if receivingCurrencyCode == nil || receivingCurrencyDecimals == nil || conversionRate == nil || receiverFeesMillisats == nil {
		return errors.New("missing currency fields required for UMA")
	}

	if payeeIdentifier == nil {
		return errors.New("missing required UMA field payeeIdentifier")
	}

	if signingPrivateKeyBytes == nil {
		return errors.New("missing required UMA field signingPrivateKeyBytes")
	}

	if receiverChannelUtxos == nil && receiverNodePubKey == nil {
		return errors.New("missing required UMA fields. receiverChannelUtxos and/or receiverNodePubKey is required")
	}
	return nil
}

func getSignedCompliancePayeeData(
	receivingVaspPrivateKeyBytes []byte,
	payerIdentifier string,
	payeeIdentifier string,
	receiverChannelUtxos []string,
	receiverNodePubKey *string,
	utxoCallback *string,
) (*protocol.CompliancePayeeData, error) {
	timestamp := time.Now().Unix()
	nonce, err := GenerateNonce()
	if err != nil {
		return nil, err
	}
	complianceData := protocol.CompliancePayeeData{
		Utxos:              receiverChannelUtxos,
		NodePubKey:         receiverNodePubKey,
		UtxoCallback:       utxoCallback,
		Signature:          nil,
		SignatureNonce:     nonce,
		SignatureTimestamp: &timestamp,
	}
	payloadString, err := complianceData.SignablePayload(payerIdentifier, payeeIdentifier)
	if err != nil {
		return nil, err
	}
	signature, err := signPayload([]byte(payloadString), receivingVaspPrivateKeyBytes)
	if err != nil {
		return nil, err
	}
	complianceData.Signature = signature
	return &complianceData, nil
}

// ParsePayReqResponse Parses the uma pay request response from a raw response body.
func ParsePayReqResponse(bytes []byte) (*protocol.PayReqResponse, error) {
	var response protocol.PayReqResponse
	err := response.UnmarshalJSON(bytes)
	if err != nil {
		return nil, err
	}
	return &response, nil
}

// VerifyPayReqResponseSignature Verifies the signature on an uma pay request response based on the public key of the
// VASP making the request.
//
// Args:
//
//	response: the signed response to verify.
//	otherVaspPubKey: the bytes of the signing public key of the VASP making this request.
//	nonceCache: the NonceCache cache to use to prevent replay attacks.
//	payerIdentifier: the identifier of the sender. For example, $alice@vasp1.com
//	payeeIdentifier: the identifier of the receiver. For example, $bob@vasp2.com
func VerifyPayReqResponseSignature(
	response *protocol.PayReqResponse,
	otherVaspPubKey []byte,
	nonceCache NonceCache,
	payerIdentifier string,
	payeeIdentifier string,
) error {
	complianceData, err := response.PayeeData.Compliance()
	if err != nil {
		return err
	}
	if complianceData == nil {
		return errors.New("missing compliance data")
	}
	if response.UmaMajorVersion == 0 {
		return errors.New("signatures were added to payreq responses in UMA v1. This response is from an UMA v0 receiving VASP")
	}
	err = nonceCache.CheckAndSaveNonce(
		*complianceData.SignatureNonce,
		time.Unix(*complianceData.SignatureTimestamp, 0),
	)
	if err != nil {
		return err
	}
	signablePayload, err := complianceData.SignablePayload(payerIdentifier, payeeIdentifier)
	if err != nil {
		return err
	}
	return verifySignature(signablePayload, *complianceData.Signature, otherVaspPubKey)
}

// GetPostTransactionCallback Creates a signed post transaction callback.
//
// Args:
//
//	utxos: UTXOs of the channels of the VASP initiating the callback.
//	vaspDomain: the domain of the VASP initiating the callback.
//	signingPrivateKey: the private key of the VASP initiating the callback. This will be used to sign the request.
func GetPostTransactionCallback(
	utxos []protocol.UtxoWithAmount,
	vaspDomain string,
	signingPrivateKey []byte,
) (*protocol.PostTransactionCallback, error) {
	nonce, err := GenerateNonce()
	if err != nil {
		return nil, err
	}
	timestamp := time.Now().Unix()
	unsignedCallback := protocol.PostTransactionCallback{
		Utxos:      utxos,
		VaspDomain: &vaspDomain,
		Timestamp:  &timestamp,
		Nonce:      nonce,
	}
	signablePayload, err := unsignedCallback.SignablePayload()
	if err != nil {
		return nil, err
	}
	signature, err := signPayload(*signablePayload, signingPrivateKey)
	if err != nil {
		return nil, err
	}
	unsignedCallback.Signature = signature
	return &unsignedCallback, nil
}

func ParsePostTransactionCallback(bytes []byte) (*protocol.PostTransactionCallback, error) {
	var callback protocol.PostTransactionCallback
	err := json.Unmarshal(bytes, &callback)
	if err != nil {
		return nil, err
	}
	return &callback, nil
}

// VerifyPostTransactionCallbackSignature Verifies the signature on a post transaction callback based on the
// public key of the counterparty VASP.
//
// Args:
//
//	callback: the signed callback to verify.
//	otherVaspPubKey: the bytes of the signing public key of the VASP making this request.
//	nonceCache: the NonceCache cache to use to prevent replay attacks.
func VerifyPostTransactionCallbackSignature(
	callback *protocol.PostTransactionCallback,
	otherVaspPubKey []byte,
	nonceCache NonceCache,
) error {
	if callback.Signature == nil || callback.Nonce == nil || callback.Timestamp == nil {
		return errors.New("missing signature. Is this a UMA v0 callback? UMA v0 does not require signatures.")
	}
	err := nonceCache.CheckAndSaveNonce(*callback.Nonce, time.Unix(*callback.Timestamp, 0))
	if err != nil {
		return err
	}
	signablePayload, err := callback.SignablePayload()
	if err != nil {
		return err
	}
	return verifySignature(*signablePayload, *callback.Signature, otherVaspPubKey)
}<|MERGE_RESOLUTION|>--- conflicted
+++ resolved
@@ -214,17 +214,13 @@
 // You should try to process the request as a regular LNURLp request to fall back to LNURL-PAY.
 func IsUmaLnurlpQuery(url url.URL) bool {
 	query, err := ParseLnurlpRequest(url)
-<<<<<<< HEAD
-	return err == nil && query != nil && query.IsUmaRequest()
-=======
 	// If err is an UnsupportedVersionError, the request is still an UMA request, but the version is not supported.
 	// The version negotiation should be handled by the VASP when parsing the request.
 	var unsupportedVersionError UnsupportedVersionError
 	if errors.As(err, &unsupportedVersionError) {
 		return true
 	}
-	return err == nil && query != nil
->>>>>>> 9d3cf55e
+	return err == nil && query != nil && query.IsUmaRequest()
 }
 
 // ParseLnurlpRequest Parse Parses the message into an LnurlpRequest object.
@@ -263,11 +259,6 @@
 	}
 	receiverAddress := pathParts[3] + "@" + url.Host
 
-<<<<<<< HEAD
-	if !IsVersionSupported(umaVersion) {
-		return nil, UnsupportedVersionError{}
-	}
-
 	nilIfEmpty := func(s string) *string {
 		if s == "" {
 			return nil
@@ -276,12 +267,6 @@
 	}
 
 	return &protocol.LnurlpRequest{
-=======
-	return &LnurlpRequest{
-		VaspDomain:            vaspDomain,
-		UmaVersion:            umaVersion,
-		Signature:             signature,
->>>>>>> 9d3cf55e
 		ReceiverAddress:       receiverAddress,
 		VaspDomain:            nilIfEmpty(vaspDomain),
 		UmaVersion:            nilIfEmpty(umaVersion),
